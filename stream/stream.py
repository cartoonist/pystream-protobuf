--- conflicted
+++ resolved
@@ -143,18 +143,12 @@
                 # Read an object from the object group.
                 yield self._fd.read(size)
 
-<<<<<<< HEAD
-=======
-            if self._group_delim:
-                yield self._delimiter()
-
     def is_output(self):
         """Check whether the stream is output stream or not."""
         if hasattr(self, '_write_buff'):
             return True
         return False
 
->>>>>>> 3c6867d2
     def close(self):
         """Close the stream."""
         self.flush()
